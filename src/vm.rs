use std::cell::RefCell;
use std::collections::hash_map::Entry;
use std::collections::HashMap;
use std::fmt::Debug;
use std::rc::Rc;

use owo_colors::OwoColorize;

use crate::{Blob, Block, Op, Prog, UpValue, Value, op};
use crate::error::{Error, ErrorKind};
use crate::RustFunction;
use crate::Type;

macro_rules! error {
    ( $thing:expr, $kind:expr) => {
        return Err($thing.error($kind, None));
    };
    ( $thing:expr, $kind:expr, $msg:expr) => {
        return Err($thing.error($kind, Some($msg)));
    };
}

macro_rules! one_op {
    ( $self:expr, $op:expr, $fun:expr ) => {
        let a = $self.pop();
        let b = $fun(&a);
        if b.is_nil() {
            $self.push(b);
            error!($self, ErrorKind::RuntimeTypeError($op, vec![a]));
        }
        $self.push(b);
    };
}

macro_rules! two_op {
    ( $self:expr, $op:expr, $fun:expr ) => {
        let (a, b) = $self.poppop();
        let c = $fun(&a, &b);
        if c.is_nil() {
            $self.push(c);
            error!($self, ErrorKind::RuntimeTypeError($op, vec![a, b]));
        }
        $self.push(c);
    };
}

#[derive(Debug)]
struct Frame {
    stack_offset: usize,
    block: Rc<RefCell<Block>>,
    ip: usize,
}

pub struct VM {
    upvalues: HashMap<usize, Rc<RefCell<UpValue>>>,

    stack: Vec<Value>,
    frames: Vec<Frame>,

    blobs: Vec<Rc<Blob>>,

    pub print_blocks: bool,
    pub print_ops: bool,

    extern_functions: Vec<RustFunction>,

}

#[derive(Eq, PartialEq)]
pub enum OpResult {
    Yield,
    Done,

    // Will never be returned.
    #[doc(hidden)]
    Continue,
}

impl VM {
    pub(crate) fn new() -> Self {
        Self {
            upvalues: HashMap::new(),

            stack: Vec::new(),
            frames: Vec::new(),
            blobs: Vec::new(),
            print_blocks: false,
            print_ops: false,

            extern_functions: Vec::new()
        }
    }

<<<<<<< HEAD
    /// Tells the VM to dump all the blocks to STDOUT.
    pub fn print_blocks(mut self, b: bool) -> Self {
        self.print_blocks = b;
        self
    }

    /// Tells the VM to dump all the ops as they are run to STDOUT.
    pub fn print_ops(mut self, b: bool) -> Self {
        self.print_ops = b;
        self
    }

=======
>>>>>>> c43331a6
    fn drop_upvalue(&mut self, slot: usize, value: Value) {
        if let Entry::Occupied(entry) = self.upvalues.entry(slot) {
            entry.get().borrow_mut().close(value);
            entry.remove();
        } else {
            unreachable!();
        }
    }

    fn find_upvalue(&mut self, slot: usize) -> &mut Rc<RefCell<UpValue>> {
        self.upvalues.entry(slot).or_insert(
            Rc::new(RefCell::new(UpValue::new(slot))))
    }

    fn push(&mut self, value: Value) {
        self.stack.push(value);
    }

    fn pop(&mut self) -> Value {
        match self.stack.pop() {
            Some(x) => x,
            None => self.crash_and_burn(),
        }
    }

    fn poppop(&mut self) -> (Value, Value) {
        let (a, b) = (self.stack.remove(self.stack.len() - 1),
                      self.stack.remove(self.stack.len() - 1));
        (b, a)  // this matches the order they were on the stack
    }

    fn frame(&self) -> &Frame {
        let last = self.frames.len() - 1;
        &self.frames[last]
    }

    fn frame_mut(&mut self) -> &mut Frame {
        let last = self.frames.len() - 1;
        &mut self.frames[last]
    }

    fn op(&self) -> Op {
        let ip = self.frame().ip;
        self.frame().block.borrow().ops[ip].clone()
    }

    /// Stop the program, violently
    fn crash_and_burn(&self) -> ! {
        self.print_stack();
        println!("\n");
        self.frame().block.borrow().debug_print();
        println!("    ip: {}, line: {}\n",
            self.frame().ip.blue(),
            self.frame().block.borrow().line(self.frame().ip).blue());
        unreachable!();
    }

    fn error(&self, kind: ErrorKind, message: Option<String>) -> Error {
        let frame = self.frames.last().unwrap();
        Error {
            kind,
            file: frame.block.borrow().file.clone(),
            line: frame.block.borrow().line(frame.ip),
            message,
        }
    }

    /// Runs a single operation on the VM
    fn eval_op(&mut self, op: Op) -> Result<OpResult, Error> {
        match op {
            Op::Illegal => {
                error!(self, ErrorKind::InvalidProgram);
            }

            Op::Unreachable => {
                error!(self, ErrorKind::Unreachable);
            }

            Op::Pop => {
                self.pop();
            }

            Op::Tuple(size) => {
                let values = self.stack.split_off(self.stack.len() - size);
                self.stack.push(Value::Tuple(Rc::new(values)));
            }

            Op::PopUpvalue => {
                let value = self.pop();
                let slot = self.stack.len();
                self.drop_upvalue(slot, value);
            }

            Op::Copy => {
                let v = self.pop();
                self.push(v.clone());
                self.push(v);
            }

            Op::Yield => {
                self.frame_mut().ip += 1;
                return Ok(OpResult::Yield);
            }

            Op::Constant(value) => {
                let offset = self.frame().stack_offset;
                let value = match value {
                    Value::Function(_, block) => {
                        let mut ups = Vec::new();
                        for (slot, is_up, _) in block.borrow().upvalues.iter() {
                            let up = if *is_up {
                                if let Value::Function(local_ups, _) = &self.stack[offset] {
                                    Rc::clone(&local_ups[*slot])
                                } else {
                                    unreachable!()
                                }
                            } else {
                                let slot = self.frame().stack_offset + slot;
                                Rc::clone(self.find_upvalue(slot))
                            };
                            ups.push(up);
                        }
                        Value::Function(ups, block)
                    },
                    _ => value.clone(),
                };
                self.push(value);
            }

            Op::Index => {
                let slot = self.stack.pop().unwrap();
                let val = self.stack.pop().unwrap();
                match (val, slot) {
                    (Value::Tuple(v), Value::Int(slot)) => {
                        let slot = slot as usize;
                        if v.len() < slot {
                            self.stack.push(Value::Nil);
                            let len = v.len();
                            error!(self, ErrorKind::IndexOutOfBounds(Value::Tuple(v), len, slot));
                        }
                        self.stack.push(v[slot].clone());
                    }
                    (val, slot) => {
                        self.stack.push(Value::Nil);
                        error!(self, ErrorKind::RuntimeTypeError(op, vec![val, slot]), String::from("Cannot index type"));
                    }
                }
            }

            Op::Get(field) => {
                let inst = self.pop();
                if let Value::BlobInstance(ty, values) = inst {
                    let slot = self.blobs[ty].fields.get(&field).unwrap().0;
                    self.push(values.borrow()[slot].clone());
                } else {
                    error!(self, ErrorKind::RuntimeTypeError(Op::Get(field.clone()), vec![inst]));
                }
            }

            Op::Set(field) => {
                let (inst, value) = self.poppop();
                if let Value::BlobInstance(ty, values) = inst {
                    let slot = self.blobs[ty].fields.get(&field).unwrap().0;
                    values.borrow_mut()[slot] = value;
                } else {
                    error!(self, ErrorKind::RuntimeTypeError(Op::Get(field.clone()), vec![inst]));
                }
            }

            Op::Neg => { one_op!(self, Op::Neg, op::neg); }

            Op::Add => { two_op!(self, Op::Add, op::add); }

            Op::Sub => { two_op!(self, Op::Sub, op::sub); }

            Op::Mul => { two_op!(self, Op::Mul, op::mul); }

            Op::Div => { two_op!(self, Op::Div, op::div); }

            Op::Equal => { two_op!(self, Op::Equal, op::eq); }

            Op::Less => { two_op!(self, Op::Less, op::less); }

            Op::Greater => { two_op!(self, Op::Greater, op::greater); }

            Op::And => { two_op!(self, Op::And, op::and); }

            Op::Or => { two_op!(self, Op::Or, op::or); }

            Op::Not => { one_op!(self, Op::Not, op::not); }

            Op::Jmp(line) => {
                self.frame_mut().ip = line;
                return Ok(OpResult::Continue);
            }

            Op::JmpFalse(line) => {
                if matches!(self.pop(), Value::Bool(false)) {
                    self.frame_mut().ip = line;
                    return Ok(OpResult::Continue);
                }
            }

            Op::Assert => {
                if matches!(self.pop(), Value::Bool(false)) {
                    error!(self, ErrorKind::AssertFailed);
                }
                self.push(Value::Bool(true));
            }

            Op::ReadUpvalue(slot) => {
                let offset = self.frame().stack_offset;
                let value = match &self.stack[offset] {
                    Value::Function(ups, _) => {
                        ups[slot].borrow().get(&self.stack)
                    }
                    _ => unreachable!(),
                };
                self.push(value);
            }

            Op::AssignUpvalue(slot) => {
                let offset = self.frame().stack_offset;
                let value = self.pop();
                let slot = match &self.stack[offset] {
                    Value::Function(ups, _) => Rc::clone(&ups[slot]),
                    _ => unreachable!(),
                };
                slot.borrow_mut().set(&mut self.stack, value);
            }

            Op::ReadLocal(slot) => {
                let slot = self.frame().stack_offset + slot;
                self.push(self.stack[slot].clone());
            }

            Op::AssignLocal(slot) => {
                let slot = self.frame().stack_offset + slot;
                self.stack[slot] = self.pop();
            }

            Op::Define(_) => {}

            Op::Call(num_args) => {
                let new_base = self.stack.len() - 1 - num_args;
                match self.stack[new_base].clone() {
                    Value::Blob(blob_id) => {
                        let blob = &self.blobs[blob_id];

                        let mut values = Vec::with_capacity(blob.fields.len());
                        for _ in 0..values.capacity() {
                            values.push(Value::Nil);
                        }

                        self.pop();
                        self.push(Value::BlobInstance(blob_id, Rc::new(RefCell::new(values))));
                    }
                    Value::Function(_, block) => {
                        let inner = block.borrow();
                        let args = inner.args();
                        if args.len() != num_args {
                            error!(self,
                                ErrorKind::InvalidProgram,
                                format!("Invalid number of arguments, got {} expected {}.",
                                    num_args, args.len()));
                        }

                        if self.print_blocks {
                            inner.debug_print();
                        }
                        self.frames.push(Frame {
                            stack_offset: new_base,
                            block: Rc::clone(&block),
                            ip: 0,
                        });
                        return Ok(OpResult::Continue);
                    }
                    Value::ExternFunction(slot) => {
                        let extern_func = self.extern_functions[slot];
                        let res = match extern_func(&self.stack[new_base+1..], false) {
                            Ok(value) => value,
                            Err(ek) => error!(self, ek, "Wrong arguments to external function".to_string()),
                        };
                        self.stack.truncate(new_base);
                        self.push(res);
                    }
                    _ => {
                        unreachable!()
                    }
                }
            }

            Op::Print => {
                println!("PRINT: {:?}", self.pop());
            }

            Op::Return => {
                let last = self.frames.pop().unwrap();
                if self.frames.is_empty() {
                    return Ok(OpResult::Done);
                } else {
                    self.stack[last.stack_offset] = self.pop();
                    for slot in last.stack_offset+1..self.stack.len() {
                        if self.upvalues.contains_key(&slot) {
                            let value = self.stack[slot].clone();
                            self.drop_upvalue(slot, value);
                        }
                    }
                    self.stack.truncate(last.stack_offset + 1);
                }
            }
        }
        self.frame_mut().ip += 1;
        Ok(OpResult::Continue)
    }

    fn print_stack(&self) {
        let start = self.frame().stack_offset;
        print!("    {:3} [", start);
        for (i, s) in self.stack.iter().skip(start).enumerate() {
            if i != 0 {
                print!(" ");
            }
            print!("{:?}", s.green());
        }
        println!("]");

        println!("{:5} {:05} {:?}",
            self.frame().block.borrow().line(self.frame().ip).red(),
            self.frame().ip.blue(),
            self.frame().block.borrow().ops[self.frame().ip]);
    }

<<<<<<< HEAD
    /// Initalizes the VM for running, run cannot be called before this.
    pub fn init(&mut self, prog: &Prog) {
=======
    pub(crate) fn init(&mut self, prog: &Prog) {
>>>>>>> c43331a6
        let block = Rc::clone(&prog.blocks[0]);
        self.blobs = prog.blobs.clone();
        self.extern_functions = prog.functions.clone();
        self.stack.clear();
        self.frames.clear();

        self.push(Value::Function(Vec::new(), Rc::clone(&block)));

        self.frames.push(Frame {
            stack_offset: 0,
            block,
            ip: 0
        });
    }

    /// Simulates the program.
    pub fn run(&mut self) -> Result<OpResult, Error> {
        if self.print_blocks {
            println!("\n    [[{}]]\n", "RUNNING".red());
            self.frame().block.borrow().debug_print();
        }

        loop {
            if self.print_ops {
                self.print_stack()
            }

            let op = self.eval_op(self.op())?;
            if matches!(op, OpResult::Done | OpResult::Yield) {
                return Ok(op);
            }
        }
    }

    /// Checks the current operation for type errors.
    fn check_op(&mut self, op: Op) -> Result<(), Error> {
        match op {
            Op::Unreachable => {}

            Op::Jmp(_line) => {}

            Op::Yield => {}

            Op::Constant(ref value) => {
                match value.clone() {
                    Value::Function(_, block) => {
                        self.push(Value::Function(Vec::new(), block.clone()));

                        let mut types = Vec::new();
                        for (slot, is_up, ty) in block.borrow().upvalues.iter() {
                            if *is_up {
                                types.push(ty.clone());
                            } else {
                                types.push(Type::from(&self.stack[*slot]));
                            }
                        }

                        let mut block_mut = block.borrow_mut();
                        for (i, (_, is_up, ty)) in block_mut.upvalues.iter_mut().enumerate() {
                            if *is_up { continue; }

                            let suggestion = &types[i];
                            if matches!(ty, Type::Unknown) {
                                *ty = suggestion.clone();
                            } else {
                                if ty != suggestion {
                                    error!(self,
                                           ErrorKind::TypeError(op.clone(),
                                                    vec![ty.clone(), suggestion.clone()]),
                                           "Failed to infer type.".to_string());
                                }
                            }
                        };
                    },
                    _ => {
                        self.push(value.clone());
                    }
                }
            }

            Op::Get(field) => {
                let inst = self.pop();
                if let Value::BlobInstance(ty, _) = inst {
                    let value = Value::from(&self.blobs[ty].fields.get(&field).unwrap().1);
                    self.push(value);
                } else {
                    self.push(Value::Nil);
                    error!(self, ErrorKind::RuntimeTypeError(Op::Get(field.clone()), vec![inst]));
                }
            }

            Op::Set(field) => {
                let value = self.pop();
                let inst = self.pop();

                if let Value::BlobInstance(ty, _) = inst {
                    let ty = &self.blobs[ty].fields.get(&field).unwrap().1;
                    if ty != &Type::from(&value) {
                        error!(self, ErrorKind::RuntimeTypeError(Op::Set(field.clone()), vec![inst]));
                    }
                } else {
                    error!(self, ErrorKind::RuntimeTypeError(Op::Set(field.clone()), vec![inst]));
                }
            }

            Op::PopUpvalue => {
                self.pop();
            }

            Op::ReadUpvalue(slot) => {
                let value = Value::from(&self.frame().block.borrow().upvalues[slot].2);
                self.push(value);
            }

            Op::AssignUpvalue(slot) => {
                let var = self.frame().block.borrow().upvalues[slot].2.clone();
                let up = self.pop().into();
                if var != up {
                    error!(self, ErrorKind::TypeError(op, vec![var, up]),
                                  "Incorrect type for upvalue.".to_string());
                }
            }

            Op::Return => {
                let a = self.pop();
                let inner = self.frame().block.borrow();
                let ret = inner.ret();
                if Type::from(&a) != *ret {
                    error!(self, ErrorKind::TypeError(op, vec![a.into(),
                                                               ret.clone()]),
                                                      "Not matching return type.".to_string());
                }
            }

            Op::Print => {
                self.pop();
            }

            Op::Define(ref ty) => {
                let top_type = self.stack.last().unwrap().into();
                match (ty, top_type) {
                    (Type::Unknown, top_type)
                        if top_type != Type::Unknown => {}
                    (a, b) if a != &b => {
                        error!(self,
                            ErrorKind::TypeError(
                                op.clone(),
                                vec![a.clone(), b.clone()]),
                                format!("Tried to assign a type {:?} to type {:?}.", a, b)
                        );
                    }
                    _ => {}
                }
            }

            Op::Call(num_args) => {
                let new_base = self.stack.len() - 1 - num_args;
                match self.stack[new_base].clone() {
                    Value::Blob(blob_id) => {
                        let blob = &self.blobs[blob_id];

                        let mut values = Vec::with_capacity(blob.fields.len());
                        for _ in 0..values.capacity() {
                            values.push(Value::Nil);
                        }

                        for (slot, ty) in blob.fields.values() {
                            values[*slot] = ty.into();
                        }

                        self.pop();
                        self.push(Value::BlobInstance(blob_id, Rc::new(RefCell::new(values))));
                    }
                    Value::Function(_, block) => {
                        let inner = block.borrow();
                        let args = inner.args();
                        if args.len() != num_args {
                            error!(self,
                                ErrorKind::InvalidProgram,
                                format!("Invalid number of arguments, got {} expected {}.",
                                    num_args, args.len()));
                        }

                        let stack_args = &self.stack[self.stack.len() - args.len()..];
                        let stack_args: Vec<_> = stack_args.iter().map(|x| x.into()).collect();
                        if args != &stack_args {
                            error!(self,
                                ErrorKind::TypeError(op.clone(), vec![]),
                                format!("Expected args of type {:?} but got {:?}.",
                                    args, stack_args));
                        }

                        self.stack[new_base] = block.borrow().ret().into();

                        self.stack.truncate(new_base + 1);
                    }
                    Value::ExternFunction(slot) => {
                        let extern_func = self.extern_functions[slot];
                        let res = match extern_func(&self.stack[new_base+1..], false) {
                            Ok(value) => value,
                            Err(ek) => {
                                self.stack.truncate(new_base);
                                self.push(Value::Nil);
                                error!(self, ek, "Wrong arguments to external function".to_string())
                            }
                        };
                        self.stack.truncate(new_base);
                        self.push(res);
                    }
                    _ => {
                        error!(self,
                            ErrorKind::TypeError(op.clone(), vec![Type::from(&self.stack[new_base])]),
                            format!("Tried to call non-function {:?}", self.stack[new_base]));
                    }
                }
            }

            Op::JmpFalse(_) => {
                match self.pop() {
                    Value::Bool(_) => {},
                    a => { error!(self, ErrorKind::TypeError(op.clone(), vec![a.into()])) },
                }
            }
            _ => {
                self.eval_op(op)?;
                return Ok(())
            }
        }
        self.frame_mut().ip += 1;
        Ok(())
    }

    fn typecheck_block(&mut self, block: Rc<RefCell<Block>>) -> Vec<Error> {
        self.stack.clear();
        self.frames.clear();

        self.push(Value::Function(Vec::new(), Rc::clone(&block)));
        for arg in block.borrow().args() {
            self.push(arg.into());
        }

        self.frames.push(Frame {
            stack_offset: 0,
            block,
            ip: 0
        });

        if self.print_blocks {
            println!("\n    [[{}]]\n", "TYPECHECK".purple());
            self.frame().block.borrow().debug_print();
        }

        let mut errors = Vec::new();
        loop {
            let ip = self.frame().ip;
            if ip >= self.frame().block.borrow().ops.len() {
                break;
            }

            if self.print_ops {
                self.print_stack()
            }

            if let Err(e) = self.check_op(self.op()) {
                errors.push(e);
                self.frame_mut().ip += 1;
            }

            if !self.stack.is_empty() {
                let ident = self.pop().identity();
                self.push(ident);
            }
        }
        errors
    }

<<<<<<< HEAD
    /// Checks the program for type errors.
    pub fn typecheck(&mut self, prog: &Prog) -> Result<(), Vec<Error>> {
=======
    pub(crate) fn typecheck(&mut self, prog: &Prog) -> Result<(), Vec<Error>> {
>>>>>>> c43331a6
        let mut errors = Vec::new();

        self.blobs = prog.blobs.clone();
        self.extern_functions = prog.functions.clone();
        for block in prog.blocks.iter() {
            errors.append(&mut self.typecheck_block(Rc::clone(block)));
        }

        if errors.is_empty() {
            Ok(())
        } else {
            Err(errors)
        }
    }
}

#[cfg(test)]
mod tests {
    mod typing {
        use crate::error::ErrorKind;
        use crate::test_string;

        test_string!(uncallable_type, "
                 f := fn i: int {
                     i()
                 }",
                 [ErrorKind::TypeError(_, _)]);

        test_string!(wrong_params, "
                 f : fn -> int = fn a: int -> int {}",
                 [ErrorKind::TypeError(_, _), ErrorKind::TypeError(_, _)]);

        test_string!(wrong_ret, "
                 f : fn -> int = fn {}",
                 [ErrorKind::TypeError(_, _)]);
    }
}<|MERGE_RESOLUTION|>--- conflicted
+++ resolved
@@ -91,21 +91,6 @@
         }
     }
 
-<<<<<<< HEAD
-    /// Tells the VM to dump all the blocks to STDOUT.
-    pub fn print_blocks(mut self, b: bool) -> Self {
-        self.print_blocks = b;
-        self
-    }
-
-    /// Tells the VM to dump all the ops as they are run to STDOUT.
-    pub fn print_ops(mut self, b: bool) -> Self {
-        self.print_ops = b;
-        self
-    }
-
-=======
->>>>>>> c43331a6
     fn drop_upvalue(&mut self, slot: usize, value: Value) {
         if let Entry::Occupied(entry) = self.upvalues.entry(slot) {
             entry.get().borrow_mut().close(value);
@@ -439,12 +424,8 @@
             self.frame().block.borrow().ops[self.frame().ip]);
     }
 
-<<<<<<< HEAD
-    /// Initalizes the VM for running, run cannot be called before this.
-    pub fn init(&mut self, prog: &Prog) {
-=======
+    // Initalizes the VM for running. Run cannot be called before this.
     pub(crate) fn init(&mut self, prog: &Prog) {
->>>>>>> c43331a6
         let block = Rc::clone(&prog.blocks[0]);
         self.blobs = prog.blobs.clone();
         self.extern_functions = prog.functions.clone();
@@ -721,12 +702,8 @@
         errors
     }
 
-<<<<<<< HEAD
-    /// Checks the program for type errors.
-    pub fn typecheck(&mut self, prog: &Prog) -> Result<(), Vec<Error>> {
-=======
+    // Checks the program for type errors.
     pub(crate) fn typecheck(&mut self, prog: &Prog) -> Result<(), Vec<Error>> {
->>>>>>> c43331a6
         let mut errors = Vec::new();
 
         self.blobs = prog.blobs.clone();
