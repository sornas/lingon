--- conflicted
+++ resolved
@@ -1,15 +1,7 @@
 use luminance_sdl2::{sdl2, GL33Surface};
 use std::time::Instant;
 
-<<<<<<< HEAD
-// TODO(ed):
-//  - Upload textures
-//  - Send texture coordinates
-//  - Write the API. :)
-
 mod input;
-=======
->>>>>>> 33a7b4cd
 mod renderer;
 mod semantics;
 
@@ -76,31 +68,6 @@
         }
         particle_systems.update(delta);
 
-        renderer.push(
-            Rect::new()
-                .scale(0.3, 0.3)
-                .at(-0.3, 0.0)
-                .angle(t)
-                .r(t.sin())
-                .g(t.sin()),
-        );
-
-        renderer.push(
-            Rect::new()
-                .scale(0.2, 0.2)
-                .at(0.3, 0.0)
-                .angle(t)
-                .r(t.cos())
-                .g(t.cos()),
-        );
-
-        let mut q = Rect::new();
-        q.at(0.4, 0.4);
-
-        renderer.push(q);
-        renderer.push(q.at(0.4, 0.4));
-        renderer.push(q.scale(0.1, 0.1));
-
         let region = sheet.grid([0, 1, 2, 3, 2, 1][((t * 10.0) as usize) % 6], 0);
         for x in -5..5 {
             for y in -5..5 {
@@ -128,14 +95,10 @@
 
         renderer.push_particle_system(&particle_systems);
 
-<<<<<<< HEAD
         renderer.camera.move_by(
             (input.value(input::Name::Right) - input.value(input::Name::Left)) * delta,
             (input.value(input::Name::Up) - input.value(input::Name::Down)) * delta,
         );
-=======
-        renderer.camera.at(-0.5, -0.5);
->>>>>>> 33a7b4cd
 
         if renderer.render(&mut surface).is_err() {
             break 'app;
