use luminance_sdl2::GL33Surface;
use std::f32::consts::PI;
use std::time::Instant;

<<<<<<< HEAD
use crate::random::{Distribute, RandomProperty};

mod input;
mod random;
mod renderer;
=======
use lingon::input;
use lingon::random::{self, Distribute, RandomProperty};

/// A list of all valid inputs.
#[derive(Copy, Clone, Debug, Eq, Hash, PartialEq)]
pub enum Name {
    Left,
    Right,
    Up,
    Down,
    Quit,
}
>>>>>>> 6a263d54

fn main() {
    let surface = GL33Surface::build_with(|video| video.window("game", 800, 600))
        .expect("Failed to create surface");

    main_loop(surface);
}

fn main_loop(mut surface: GL33Surface) {
    use lingon::renderer::*;
    let mut sampler = luminance::texture::Sampler::default();
    sampler.mag_filter = luminance::texture::MagFilter::Nearest;
    let mut renderer = Renderer::new(&mut surface, sampler);

    let (w, h, image) = load_image_from_memory(include_bytes!("../res/coin.png")).unwrap();
    let builder = SpriteSheetBuilder::new(w as usize, h as usize, image).tile_size(16, 16);
    let sheet = renderer.add_sprite_sheet(builder);

    let mut particle_system = particle_system!(
        lifetime       = [1.0, 2.0]    random::TwoDice,
        start_sx       = [0.01, 0.015] random::TwoDice,
        start_sy       = [0.01, 0.015] random::TwoDice,
        end_sx         = [0.0, 0.0]    random::TwoDice,
        end_sy         = [0.0, 0.0]    random::TwoDice,
        vel_angle      = [-PI, PI]     random::TwoDice,
        vel_magnitude  = [-2.0, 2.0]   random::TwoDice,
        acc_angle      = [-PI, PI]     random::TwoDice,
        acc_magnitude  = [0.2, 0.8]    random::TwoDice,
        angle          = [-2.0, 2.0]   random::TwoDice,
        angle_velocity = [-2.0, 2.0]   random::TwoDice,
        angle_drag     = [0.0, 2.0]    random::TwoDice,
    );

    let start_t = Instant::now();

    let mut input = input::InputManager::new(surface.sdl());
<<<<<<< HEAD
    input.bind(input::Device::Key(input::Keycode::A), input::Name::Left);
    input.bind(input::Device::Key(input::Keycode::D), input::Name::Right);
    input.bind(input::Device::Key(input::Keycode::W), input::Name::Up);
    input.bind(input::Device::Key(input::Keycode::S), input::Name::Down);
    input.bind(
        input::Device::Key(input::Keycode::Escape),
        input::Name::Quit,
    );
    input.bind(input::Device::Quit, input::Name::Quit);
    input.bind(
        input::Device::Axis(0, input::Axis::LeftX),
        input::Name::Right,
    );
    input.bind(input::Device::Axis(0, input::Axis::RightY), input::Name::Up);
=======
    input.bind(input::Device::Key(input::Keycode::A), Name::Left);
    input.bind(input::Device::Key(input::Keycode::D), Name::Right);
    input.bind(input::Device::Key(input::Keycode::W), Name::Up);
    input.bind(input::Device::Key(input::Keycode::S), Name::Down);
    input.bind(input::Device::Key(input::Keycode::Escape), Name::Quit);
    input.bind(input::Device::Quit, Name::Quit);
    input.bind(input::Device::Axis(0, input::Axis::LeftX), Name::Right);
    input.bind(input::Device::Axis(0, input::Axis::RightY), Name::Up);
>>>>>>> 6a263d54

    let mut old_t = start_t.elapsed().as_millis() as f32 * 1e-3;
    'app: loop {
        let t = start_t.elapsed().as_millis() as f32 * 1e-3;
        let delta = t - old_t;
        old_t = t;

        input.poll(surface.sdl());
        if input.pressed(Name::Quit) {
            break 'app;
        }

        particle_system.position[0] = t.cos() * 0.5;
        particle_system.position[1] = t.sin() * 0.5;
        for _ in 0..5 {
            particle_system.spawn();
        }
        particle_system.update(delta);

        let region = sheet.grid([0, 1, 2, 3, 2, 1][((t * 10.0) as usize) % 6], 0);
        for x in -5..5 {
            for y in -5..5 {
                renderer.push(
                    Sprite::new(region)
                        .at(x as f32, y as f32)
                        .scale(0.3, 0.3)
                        .angle(t),
                );
            }
        }

        const NUM_BUCKETS: usize = 100;
        let mut buckets = [0; NUM_BUCKETS];
        for _ in 0..10000 {
            let sample = random::Square.sample();
            buckets[(sample * (NUM_BUCKETS as f32)) as usize] += 1;
        }

        for (i, v) in buckets.iter().enumerate() {
            let w = 1.0 / (NUM_BUCKETS as f32);
            let h = (*v as f32) * w * 0.1;
            renderer.push(Rect::new().scale(w, h).at((i as f32) * w, h / 2.0));
        }

        renderer.push_particle_system(&particle_system);
        //input.rumble(0, input.value(input::Name::Right), input.value(input::Name::Up), 1.0).unwrap();
        renderer.camera.move_by(
            (input.value(Name::Right) - input.value(Name::Left)) * delta,
            (input.value(Name::Up) - input.value(Name::Down)) * delta,
        );

        if renderer.render(&mut surface).is_err() {
            break 'app;
        }
    }
}<|MERGE_RESOLUTION|>--- conflicted
+++ resolved
@@ -2,13 +2,6 @@
 use std::f32::consts::PI;
 use std::time::Instant;
 
-<<<<<<< HEAD
-use crate::random::{Distribute, RandomProperty};
-
-mod input;
-mod random;
-mod renderer;
-=======
 use lingon::input;
 use lingon::random::{self, Distribute, RandomProperty};
 
@@ -21,7 +14,6 @@
     Down,
     Quit,
 }
->>>>>>> 6a263d54
 
 fn main() {
     let surface = GL33Surface::build_with(|video| video.window("game", 800, 600))
@@ -40,7 +32,7 @@
     let builder = SpriteSheetBuilder::new(w as usize, h as usize, image).tile_size(16, 16);
     let sheet = renderer.add_sprite_sheet(builder);
 
-    let mut particle_system = particle_system!(
+    let mut particle_system = lingon::particle_system!(
         lifetime       = [1.0, 2.0]    random::TwoDice,
         start_sx       = [0.01, 0.015] random::TwoDice,
         start_sy       = [0.01, 0.015] random::TwoDice,
@@ -58,22 +50,6 @@
     let start_t = Instant::now();
 
     let mut input = input::InputManager::new(surface.sdl());
-<<<<<<< HEAD
-    input.bind(input::Device::Key(input::Keycode::A), input::Name::Left);
-    input.bind(input::Device::Key(input::Keycode::D), input::Name::Right);
-    input.bind(input::Device::Key(input::Keycode::W), input::Name::Up);
-    input.bind(input::Device::Key(input::Keycode::S), input::Name::Down);
-    input.bind(
-        input::Device::Key(input::Keycode::Escape),
-        input::Name::Quit,
-    );
-    input.bind(input::Device::Quit, input::Name::Quit);
-    input.bind(
-        input::Device::Axis(0, input::Axis::LeftX),
-        input::Name::Right,
-    );
-    input.bind(input::Device::Axis(0, input::Axis::RightY), input::Name::Up);
-=======
     input.bind(input::Device::Key(input::Keycode::A), Name::Left);
     input.bind(input::Device::Key(input::Keycode::D), Name::Right);
     input.bind(input::Device::Key(input::Keycode::W), Name::Up);
@@ -82,7 +58,6 @@
     input.bind(input::Device::Quit, Name::Quit);
     input.bind(input::Device::Axis(0, input::Axis::LeftX), Name::Right);
     input.bind(input::Device::Axis(0, input::Axis::RightY), Name::Up);
->>>>>>> 6a263d54
 
     let mut old_t = start_t.elapsed().as_millis() as f32 * 1e-3;
     'app: loop {
