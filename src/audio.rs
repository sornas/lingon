use crate::asset::{self, audio::Samples};
use crate::random::{self, Distribute};

use luminance_sdl2::sdl2::Sdl;
use luminance_sdl2::sdl2::audio::{AudioCallback, AudioDevice, AudioSpecDesired};

pub const SAMPLE_RATE: i32 = 48000;

macro_rules! impl_builder {
    ( $( $field:ident : $type:ty ),* $(,)? ) => {
        $(
            pub fn $field(mut self, $field: $type) -> Self {
                self.$field = $field;
                self
            }
        )*
    }
}

/// A sound that is playing or can be played.
#[derive(Clone)]
pub struct AudioSource {
    /// Which specific sample we're currently on.
    position: f32,
    /// Whether we should loop when the sample is done.
    looping: bool,
    /// The actual samples.
    samples: Samples,

    gain: f32,
    gain_variance: f32,
    pitch: f32,
    pitch_variance: f32,

    /// If we should remove this source when we get the opportunity.
    ///
    /// This gets set if
    /// a) the audio is done playing and it doesn't loop,
    /// b) it is requested by the user.
    remove: bool,
}

impl AudioSource {
    pub fn new(audio: &asset::Audio) -> Self {
        Self {
            position: 0.0,
            looping: false,
            samples: audio.samples(),
            gain: 1.0,
            gain_variance: 0.0,
            pitch: 1.0,
            pitch_variance: 0.0,
            remove: false,
        }
    }

    impl_builder!(
        looping: bool,
        gain: f32,
        gain_variance: f32,
        pitch: f32,
        pitch_variance: f32,
    );
}

/// The audio subsystem.
pub struct Audio {
    sources: Vec<AudioSource>, 
    gain: f32,
}

impl Audio {
    pub fn init(sdl: &Sdl) -> AudioDevice<Self> {
        let audio_subsystem = sdl.audio().unwrap();
        let desired = AudioSpecDesired {
            freq: Some(SAMPLE_RATE),
            channels: Some(2),
            samples: Some(1024),
        };

        audio_subsystem.open_playback(None, &desired, |spec| {
            assert_eq!(spec.freq, SAMPLE_RATE); //TODO handle differing sample rates gracefully
            Self {
                sources: Vec::new(),
                gain: 1.0,
            }
        }).unwrap()
    }

    /// Start playing a new source.
    ///
    /// The source can be created via [AudioSource::new] and modified by builders on [AudioSource]
    /// (like [AudioSource::looping]).
    ///
    /// # Panics
    ///
    /// Panics if pitch <= 0.0 after applying pitch variance.
    pub fn play(&mut self, mut source: AudioSource) {
        if source.gain_variance != 0.0 {
            source.gain += random::Uniform.between(-source.gain_variance, source.gain_variance);
        }
        if source.pitch_variance != 0.0 {
            source.pitch += random::Uniform.between(-source.pitch_variance, source.pitch_variance);
        }
        assert!(source.pitch > 0.0);
        self.sources.push(source);
    }

    pub fn gain(&self) -> f32 {
        self.gain
    }

    pub fn gain_mut(&mut self) -> &mut f32 {
        &mut self.gain
    }
}

impl AudioCallback for Audio {
    type Channel = f32;

    fn callback(&mut self, out: &mut [Self::Channel]) {
        // Clear the buffer.
        for x in out.iter_mut() {
            *x = 0.0;
        }

        'sources: for source in self.sources.iter_mut() {
            let samples = source.samples.read().unwrap();
            for x in out.iter_mut() {
                // Move forward
                source.position += source.pitch;
                let mut position = source.position as usize; // Truncates
                if position >= samples.len() {
                    if source.looping {
                        position %= samples.len();
                        // Keep the decimal on source.position
                        source.position -= (source.position as usize - position) as f32;
                    } else {
                        source.remove = true;
                        continue 'sources;
                    }
                }

                // Write data
<<<<<<< HEAD
                *x += samples[position] * source.gain;
=======
                *x += samples[source.position] * source.gain * self.gain;
>>>>>>> f60ec1d1
            }
        }

        // Remove sources that have finished.
        let mut i = 0;
        while i != self.sources.len() {
            if self.sources[i].remove {
                self.sources.remove(i);
            } else {
                i += 1;
            }
        }
    }
}<|MERGE_RESOLUTION|>--- conflicted
+++ resolved
@@ -142,11 +142,7 @@
                 }
 
                 // Write data
-<<<<<<< HEAD
-                *x += samples[position] * source.gain;
-=======
-                *x += samples[source.position] * source.gain * self.gain;
->>>>>>> f60ec1d1
+                *x += samples[position] * source.gain * self.gain;
             }
         }
 
